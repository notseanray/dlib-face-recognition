# dlib-face-recognition

<<<<<<< HEAD
Inspired by [a similar python library](https://github.com/ageitgey/face_recognition), 
=======
Inspired by [a similar python library](https://github.com/ageitgey/face_recognition),
and the original work [here](https://github.com/podo-os/dlib-face-recognition).

>>>>>>> 712b4ebf
`dlib-face-recognition` is a Rust library that binds to certain specific features of the [dlib C++ library](https://github.com/davisking/dlib).

This repository will dedicate itself to improve the library's content.

These include:

* An FHOG-based face detector.
* A CNN-based face detector (slower, but more powerful).
* A face landmark predictor for identifying specific landmarks (eyes, nose, etc) from face rectangles.
* A face encoding neural network for generating 128 dimensional face encodings that can be compared via their euclidean distances.

<<<<<<< HEAD
## Original Working

The original working is [here (unmaintaned; since Aug 2021)](https://github.com/expenses/face_recognition).
=======
>>>>>>> 712b4ebf

## Building

### Building Native library

`dlib-face-recognition` requires dlib to be installed.

The C++ library `dlib` will be automatically installed via `dlib-face-recognition-sys` .

For building, this library uses `cmake` , so please make sure for getting [ `cmake` ](https://cmake.org/install/) .

<<<<<<< HEAD
### Building Rust package

`dlib-face-recognition` includes a `embed-all` feature flag that can be used with `cargo build --features embed-all` .
=======
`cargo build` -> To build
>>>>>>> 712b4ebf

## Using

<<<<<<< HEAD
* CNN Face Detector: http://dlib.net/files/shape_predictor_68_face_landmarks.dat.bz2  
* Landmark Predictor: http://dlib.net/files/mmod_human_face_detector.dat.bz2
* Face Recognition Net: http://dlib.net/files/dlib_face_recognition_resnet_model_v1.dat.bz2

If this feature flag is enabled, the matching structs will have `Default::default` implementations provided that allows you to load them without having to worry about file locations.

```bash
# Install cmake on a CUDA-enabled machine ...
cargo build --features embed-all
```

## Testing

```bash
cargo test --features embed-all --test benchmarks
```

## Examples

```bash
mkdir outputs
cargo run --features embed-all --example draw assets/obama_1.jpg outputs/obama_1.jpg
```
=======
To use this with any of the examples (or other codes), you will need the following files:

- CNN Face Detector: http://dlib.net/files/shape_predictor_68_face_landmarks.dat.bz2
- Landmark Predictor: http://dlib.net/files/mmod_human_face_detector.dat.bz2
- Face Recognition Net: http://dlib.net/files/dlib_face_recognition_resnet_model_v1.dat.bz2

It is highly recommended storing them in a folder called "files" within the project workspace, if you intend on using the dafult file loaders.
Default file loaders will seek files on files/file.
If desired, it's also possible to load files with absolute paths using the "new" loader method.

## Tests

There is one included test to recognize, and draw a face's points:

`cargo run --example draw` -> To run the example.

There is two files to benchmark the code, and test some functions:

`cargo test --test benchmarks` -> To run the benchmarks.
`cargo test --test utilities_tests` -> To run the utilities tester.
>>>>>>> 712b4ebf
<|MERGE_RESOLUTION|>--- conflicted
+++ resolved
@@ -1,12 +1,6 @@
 # dlib-face-recognition
 
-<<<<<<< HEAD
 Inspired by [a similar python library](https://github.com/ageitgey/face_recognition), 
-=======
-Inspired by [a similar python library](https://github.com/ageitgey/face_recognition),
-and the original work [here](https://github.com/podo-os/dlib-face-recognition).
-
->>>>>>> 712b4ebf
 `dlib-face-recognition` is a Rust library that binds to certain specific features of the [dlib C++ library](https://github.com/davisking/dlib).
 
 This repository will dedicate itself to improve the library's content.
@@ -18,12 +12,9 @@
 * A face landmark predictor for identifying specific landmarks (eyes, nose, etc) from face rectangles.
 * A face encoding neural network for generating 128 dimensional face encodings that can be compared via their euclidean distances.
 
-<<<<<<< HEAD
 ## Original Working
 
 The original working is [here (unmaintaned; since Aug 2021)](https://github.com/expenses/face_recognition).
-=======
->>>>>>> 712b4ebf
 
 ## Building
 
@@ -35,17 +26,12 @@
 
 For building, this library uses `cmake` , so please make sure for getting [ `cmake` ](https://cmake.org/install/) .
 
-<<<<<<< HEAD
 ### Building Rust package
 
 `dlib-face-recognition` includes a `embed-all` feature flag that can be used with `cargo build --features embed-all` .
-=======
-`cargo build` -> To build
->>>>>>> 712b4ebf
 
-## Using
+This will automatically download the face predictor, cnn face detector and face encoding neural network models (the fhog face detector is included in dlib and does not need to be downloaded). Alternatively, these models can be downloaded manually:
 
-<<<<<<< HEAD
 * CNN Face Detector: http://dlib.net/files/shape_predictor_68_face_landmarks.dat.bz2  
 * Landmark Predictor: http://dlib.net/files/mmod_human_face_detector.dat.bz2
 * Face Recognition Net: http://dlib.net/files/dlib_face_recognition_resnet_model_v1.dat.bz2
@@ -59,6 +45,15 @@
 
 ## Testing
 
+There is one included test to recognize, and draw a face's points:
+
+`cargo run --example draw` -> To run the example.
+
+There is two files to benchmark the code, and test some functions:
+
+`cargo test --test benchmarks` -> To run the benchmarks.
+`cargo test --test utilities_tests` -> To run the utilities tester.
+
 ```bash
 cargo test --features embed-all --test benchmarks
 ```
@@ -68,26 +63,4 @@
 ```bash
 mkdir outputs
 cargo run --features embed-all --example draw assets/obama_1.jpg outputs/obama_1.jpg
-```
-=======
-To use this with any of the examples (or other codes), you will need the following files:
-
-- CNN Face Detector: http://dlib.net/files/shape_predictor_68_face_landmarks.dat.bz2
-- Landmark Predictor: http://dlib.net/files/mmod_human_face_detector.dat.bz2
-- Face Recognition Net: http://dlib.net/files/dlib_face_recognition_resnet_model_v1.dat.bz2
-
-It is highly recommended storing them in a folder called "files" within the project workspace, if you intend on using the dafult file loaders.
-Default file loaders will seek files on files/file.
-If desired, it's also possible to load files with absolute paths using the "new" loader method.
-
-## Tests
-
-There is one included test to recognize, and draw a face's points:
-
-`cargo run --example draw` -> To run the example.
-
-There is two files to benchmark the code, and test some functions:
-
-`cargo test --test benchmarks` -> To run the benchmarks.
-`cargo test --test utilities_tests` -> To run the utilities tester.
->>>>>>> 712b4ebf
+```